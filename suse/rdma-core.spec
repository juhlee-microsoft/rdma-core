--- conflicted
+++ resolved
@@ -19,11 +19,7 @@
 %bcond_without  systemd
 %define         git_ver %{nil}
 Name:           rdma-core
-<<<<<<< HEAD
-Version:        17.1
-=======
 Version:        18.0
->>>>>>> 1eee3c83
 Release:        0
 Summary:        RDMA core userspace libraries and daemons
 License:        GPL-2.0 or BSD-2-Clause
