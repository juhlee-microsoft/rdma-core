/*
 * Copyright (c) 2005 Cisco Systems.  All rights reserved.
 * Copyright (c) 2005 Mellanox Technologies Ltd.  All rights reserved.
 *
 * This software is available to you under a choice of one of two
 * licenses.  You may choose to be licensed under the terms of the GNU
 * General Public License (GPL) Version 2, available from the file
 * COPYING in the main directory of this source tree, or the
 * OpenIB.org BSD license below:
 *
 *     Redistribution and use in source and binary forms, with or
 *     without modification, are permitted provided that the following
 *     conditions are met:
 *
 *      - Redistributions of source code must retain the above
 *        copyright notice, this list of conditions and the following
 *        disclaimer.
 *
 *      - Redistributions in binary form must reproduce the above
 *        copyright notice, this list of conditions and the following
 *        disclaimer in the documentation and/or other materials
 *        provided with the distribution.
 *
 * THE SOFTWARE IS PROVIDED "AS IS", WITHOUT WARRANTY OF ANY KIND,
 * EXPRESS OR IMPLIED, INCLUDING BUT NOT LIMITED TO THE WARRANTIES OF
 * MERCHANTABILITY, FITNESS FOR A PARTICULAR PURPOSE AND
 * NONINFRINGEMENT. IN NO EVENT SHALL THE AUTHORS OR COPYRIGHT HOLDERS
 * BE LIABLE FOR ANY CLAIM, DAMAGES OR OTHER LIABILITY, WHETHER IN AN
 * ACTION OF CONTRACT, TORT OR OTHERWISE, ARISING FROM, OUT OF OR IN
 * CONNECTION WITH THE SOFTWARE OR THE USE OR OTHER DEALINGS IN THE
 * SOFTWARE.
 */

#if HAVE_CONFIG_H
#  include <config.h>
#endif /* HAVE_CONFIG_H */

#include <stdio.h>
#include <stdlib.h>
#include <unistd.h>
#include <string.h>
#include <getopt.h>
#include <netinet/in.h>
#include <endian.h>
#include <byteswap.h>
#include <inttypes.h>

#include <infiniband/verbs.h>
#include <infiniband/driver.h>
#include <infiniband/arch.h>

static int verbose;

static int null_gid(union ibv_gid *gid)
{
	return !(gid->raw[8] | gid->raw[9] | gid->raw[10] | gid->raw[11] |
		 gid->raw[12] | gid->raw[13] | gid->raw[14] | gid->raw[15]);
}

static const char *guid_str(uint64_t node_guid, char *str)
{
	node_guid = ntohll(node_guid);
	sprintf(str, "%04x:%04x:%04x:%04x",
		(unsigned) (node_guid >> 48) & 0xffff,
		(unsigned) (node_guid >> 32) & 0xffff,
		(unsigned) (node_guid >> 16) & 0xffff,
		(unsigned) (node_guid >>  0) & 0xffff);
	return str;
}

static const char *transport_str(enum ibv_transport_type transport)
{
	switch (transport) {
	case IBV_TRANSPORT_IB:		return "InfiniBand";
	case IBV_TRANSPORT_IWARP:	return "iWARP";
	case IBV_TRANSPORT_USNIC:	return "usNIC";
	case IBV_TRANSPORT_USNIC_UDP:	return "usNIC UDP";
	default:			return "invalid transport";
	}
}

static const char *port_state_str(enum ibv_port_state pstate)
{
	switch (pstate) {
	case IBV_PORT_DOWN:   return "PORT_DOWN";
	case IBV_PORT_INIT:   return "PORT_INIT";
	case IBV_PORT_ARMED:  return "PORT_ARMED";
	case IBV_PORT_ACTIVE: return "PORT_ACTIVE";
	default:              return "invalid state";
	}
}

static const char *port_phy_state_str(uint8_t phys_state)
{
	switch (phys_state) {
	case 1:  return "SLEEP";
	case 2:  return "POLLING";
	case 3:  return "DISABLED";
	case 4:  return "PORT_CONFIGURATION TRAINNING";
	case 5:  return "LINK_UP";
	case 6:  return "LINK_ERROR_RECOVERY";
	case 7:  return "PHY TEST";
	default: return "invalid physical state";
	}
}

static const char *atomic_cap_str(enum ibv_atomic_cap atom_cap)
{
	switch (atom_cap) {
	case IBV_ATOMIC_NONE: return "ATOMIC_NONE";
	case IBV_ATOMIC_HCA:  return "ATOMIC_HCA";
	case IBV_ATOMIC_GLOB: return "ATOMIC_GLOB";
	default:              return "invalid atomic capability";
	}
}

static const char *mtu_str(enum ibv_mtu max_mtu)
{
	switch (max_mtu) {
	case IBV_MTU_256:  return "256";
	case IBV_MTU_512:  return "512";
	case IBV_MTU_1024: return "1024";
	case IBV_MTU_2048: return "2048";
	case IBV_MTU_4096: return "4096";
	default:           return "invalid MTU";
	}
}

static const char *width_str(uint8_t width)
{
	switch (width) {
	case 1:  return "1";
	case 2:  return "4";
	case 4:  return "8";
	case 8:  return "12";
	default: return "invalid width";
	}
}

static const char *speed_str(uint8_t speed)
{
	switch (speed) {
	case 1:  return "2.5 Gbps";
	case 2:  return "5.0 Gbps";

	case 4:  /* fall through */
	case 8:  return "10.0 Gbps";

	case 16: return "14.0 Gbps";
	case 32: return "25.0 Gbps";
	default: return "invalid speed";
	}
}

static const char *vl_str(uint8_t vl_num)
{
	switch (vl_num) {
	case 1:  return "1";
	case 2:  return "2";
	case 3:  return "4";
	case 4:  return "8";
	case 5:  return "15";
	default: return "invalid value";
	}
}

static int print_all_port_gids(struct ibv_context *ctx, uint8_t port_num, int tbl_len)
{
	union ibv_gid gid;
	int rc = 0;
	int i;

	for (i = 0; i < tbl_len; i++) {
		rc = ibv_query_gid(ctx, port_num, i, &gid);
		if (rc) {
			fprintf(stderr, "Failed to query gid to port %d, index %d\n",
			       port_num, i);
			return rc;
		}
		if (!null_gid(&gid))
			printf("\t\t\tGID[%3d]:\t\t%02x%02x:%02x%02x:%02x%02x:%02x%02x:%02x%02x:%02x%02x:%02x%02x:%02x%02x\n",
			       i,
			       gid.raw[ 0], gid.raw[ 1],
			       gid.raw[ 2], gid.raw[ 3],
			       gid.raw[ 4], gid.raw[ 5],
			       gid.raw[ 6], gid.raw[ 7],
			       gid.raw[ 8], gid.raw[ 9],
			       gid.raw[10], gid.raw[11],
			       gid.raw[12], gid.raw[13],
			       gid.raw[14], gid.raw[15]);
	}
	return rc;
}

static const char *link_layer_str(uint8_t link_layer)
{
	switch (link_layer) {
	case IBV_LINK_LAYER_UNSPECIFIED:
	case IBV_LINK_LAYER_INFINIBAND:
		return "InfiniBand";
	case IBV_LINK_LAYER_ETHERNET:
		return "Ethernet";
	default:
		return "Unknown";
	}
}

static void print_device_cap_flags(uint32_t dev_cap_flags)
{
	uint32_t unknown_flags = ~(IBV_DEVICE_RESIZE_MAX_WR |
				   IBV_DEVICE_BAD_PKEY_CNTR |
				   IBV_DEVICE_BAD_QKEY_CNTR |
				   IBV_DEVICE_RAW_MULTI |
				   IBV_DEVICE_AUTO_PATH_MIG |
				   IBV_DEVICE_CHANGE_PHY_PORT |
				   IBV_DEVICE_UD_AV_PORT_ENFORCE |
				   IBV_DEVICE_CURR_QP_STATE_MOD |
				   IBV_DEVICE_SHUTDOWN_PORT |
				   IBV_DEVICE_INIT_TYPE |
				   IBV_DEVICE_PORT_ACTIVE_EVENT |
				   IBV_DEVICE_SYS_IMAGE_GUID |
				   IBV_DEVICE_RC_RNR_NAK_GEN |
				   IBV_DEVICE_SRQ_RESIZE |
				   IBV_DEVICE_N_NOTIFY_CQ |
				   IBV_DEVICE_MEM_WINDOW |
				   IBV_DEVICE_UD_IP_CSUM |
				   IBV_DEVICE_XRC |
				   IBV_DEVICE_MEM_MGT_EXTENSIONS |
				   IBV_DEVICE_MEM_WINDOW_TYPE_2A |
				   IBV_DEVICE_MEM_WINDOW_TYPE_2B |
				   IBV_DEVICE_RC_IP_CSUM |
				   IBV_DEVICE_RAW_IP_CSUM |
				   IBV_DEVICE_MANAGED_FLOW_STEERING);

	if (dev_cap_flags & IBV_DEVICE_RESIZE_MAX_WR)
		printf("\t\t\t\t\tRESIZE_MAX_WR\n");
	if (dev_cap_flags & IBV_DEVICE_BAD_PKEY_CNTR)
		printf("\t\t\t\t\tBAD_PKEY_CNTR\n");
	if (dev_cap_flags & IBV_DEVICE_BAD_QKEY_CNTR)
		printf("\t\t\t\t\tBAD_QKEY_CNTR\n");
	if (dev_cap_flags & IBV_DEVICE_RAW_MULTI)
		printf("\t\t\t\t\tRAW_MULTI\n");
	if (dev_cap_flags & IBV_DEVICE_AUTO_PATH_MIG)
		printf("\t\t\t\t\tAUTO_PATH_MIG\n");
	if (dev_cap_flags & IBV_DEVICE_CHANGE_PHY_PORT)
		printf("\t\t\t\t\tCHANGE_PHY_PORT\n");
	if (dev_cap_flags & IBV_DEVICE_UD_AV_PORT_ENFORCE)
		printf("\t\t\t\t\tUD_AV_PORT_ENFORCE\n");
	if (dev_cap_flags & IBV_DEVICE_CURR_QP_STATE_MOD)
		printf("\t\t\t\t\tCURR_QP_STATE_MOD\n");
	if (dev_cap_flags & IBV_DEVICE_SHUTDOWN_PORT)
		printf("\t\t\t\t\tSHUTDOWN_PORT\n");
	if (dev_cap_flags & IBV_DEVICE_INIT_TYPE)
		printf("\t\t\t\t\tINIT_TYPE\n");
	if (dev_cap_flags & IBV_DEVICE_PORT_ACTIVE_EVENT)
		printf("\t\t\t\t\tPORT_ACTIVE_EVENT\n");
	if (dev_cap_flags & IBV_DEVICE_SYS_IMAGE_GUID)
		printf("\t\t\t\t\tSYS_IMAGE_GUID\n");
	if (dev_cap_flags & IBV_DEVICE_RC_RNR_NAK_GEN)
		printf("\t\t\t\t\tRC_RNR_NAK_GEN\n");
	if (dev_cap_flags & IBV_DEVICE_SRQ_RESIZE)
		printf("\t\t\t\t\tSRQ_RESIZE\n");
	if (dev_cap_flags & IBV_DEVICE_N_NOTIFY_CQ)
		printf("\t\t\t\t\tN_NOTIFY_CQ\n");
	if (dev_cap_flags & IBV_DEVICE_MEM_WINDOW)
		printf("\t\t\t\t\tMEM_WINDOW\n");
	if (dev_cap_flags & IBV_DEVICE_UD_IP_CSUM)
		printf("\t\t\t\t\tUD_IP_CSUM\n");
	if (dev_cap_flags & IBV_DEVICE_XRC)
		printf("\t\t\t\t\tXRC\n");
	if (dev_cap_flags & IBV_DEVICE_MEM_MGT_EXTENSIONS)
		printf("\t\t\t\t\tMEM_MGT_EXTENSIONS\n");
	if (dev_cap_flags & IBV_DEVICE_MEM_WINDOW_TYPE_2A)
		printf("\t\t\t\t\tMEM_WINDOW_TYPE_2A\n");
	if (dev_cap_flags & IBV_DEVICE_MEM_WINDOW_TYPE_2B)
		printf("\t\t\t\t\tMEM_WINDOW_TYPE_2B\n");
	if (dev_cap_flags & IBV_DEVICE_RC_IP_CSUM)
		printf("\t\t\t\t\tRC_IP_CSUM\n");
	if (dev_cap_flags & IBV_DEVICE_RAW_IP_CSUM)
		printf("\t\t\t\t\tRAW_IP_CSUM\n");
	if (dev_cap_flags & IBV_DEVICE_MANAGED_FLOW_STEERING)
		printf("\t\t\t\t\tMANAGED_FLOW_STEERING\n");
	if (dev_cap_flags & unknown_flags)
		printf("\t\t\t\t\tUnknown flags: 0x%" PRIX32 "\n",
		       dev_cap_flags & unknown_flags);
}

void print_odp_trans_caps(uint32_t trans)
{
	uint32_t unknown_transport_caps = ~(IBV_ODP_SUPPORT_SEND |
					    IBV_ODP_SUPPORT_RECV |
					    IBV_ODP_SUPPORT_WRITE |
					    IBV_ODP_SUPPORT_READ |
					    IBV_ODP_SUPPORT_ATOMIC);

	if (!trans) {
		printf("\t\t\t\t\tNO SUPPORT\n");
	} else {
		if (trans & IBV_ODP_SUPPORT_SEND)
			printf("\t\t\t\t\tSUPPORT_SEND\n");
		if (trans & IBV_ODP_SUPPORT_RECV)
			printf("\t\t\t\t\tSUPPORT_RECV\n");
		if (trans & IBV_ODP_SUPPORT_WRITE)
			printf("\t\t\t\t\tSUPPORT_WRITE\n");
		if (trans & IBV_ODP_SUPPORT_READ)
			printf("\t\t\t\t\tSUPPORT_READ\n");
		if (trans & IBV_ODP_SUPPORT_ATOMIC)
			printf("\t\t\t\t\tSUPPORT_ATOMIC\n");
		if (trans & unknown_transport_caps)
			printf("\t\t\t\t\tUnknown flags: 0x%" PRIX32 "\n",
			       trans & unknown_transport_caps);
	}
}

void print_odp_caps(const struct ibv_odp_caps *caps)
{
	uint64_t unknown_general_caps = ~(IBV_ODP_SUPPORT);

	/* general odp caps */
	printf("\tgeneral_odp_caps:\n");
	if (caps->general_caps & IBV_ODP_SUPPORT)
		printf("\t\t\t\t\tODP_SUPPORT\n");
	if (caps->general_caps & unknown_general_caps)
		printf("\t\t\t\t\tUnknown flags: 0x%" PRIX64 "\n",
		       caps->general_caps & unknown_general_caps);

	/* RC transport */
	printf("\trc_odp_caps:\n");
	print_odp_trans_caps(caps->per_transport_caps.rc_odp_caps);
	printf("\tuc_odp_caps:\n");
	print_odp_trans_caps(caps->per_transport_caps.uc_odp_caps);
	printf("\tud_odp_caps:\n");
	print_odp_trans_caps(caps->per_transport_caps.ud_odp_caps);
}

static void print_device_cap_flags_ex(uint64_t device_cap_flags_ex)
{
	uint64_t ex_flags = device_cap_flags_ex & 0xffffffff00000000;
	uint64_t unknown_flags = ~(IBV_DEVICE_RAW_SCATTER_FCS);

	if (ex_flags & IBV_DEVICE_RAW_SCATTER_FCS)
		printf("\t\t\t\t\tRAW_SCATTER_FCS\n");
	if (ex_flags & unknown_flags)
		printf("\t\t\t\t\tUnknown flags: 0x%" PRIX64 "\n",
		       ex_flags & unknown_flags);
}

static int print_hca_cap(struct ibv_device *ib_dev, uint8_t ib_port)
{
	struct ibv_context *ctx;
	struct ibv_device_attr_ex device_attr;
	struct ibv_port_attr port_attr;
	int rc = 0;
	uint8_t port;
	char buf[256];

	ctx = ibv_open_device(ib_dev);
	if (!ctx) {
		fprintf(stderr, "Failed to open device\n");
		rc = 1;
		goto cleanup;
	}
	if (ibv_query_device_ex(ctx, NULL, &device_attr)) {
		fprintf(stderr, "Failed to query device props\n");
		rc = 2;
		goto cleanup;
	}
	if (ib_port && ib_port > device_attr.orig_attr.phys_port_cnt) {
		fprintf(stderr, "Invalid port requested for device\n");
		/* rc = 3 is taken by failure to clean up */
		rc = 4;
		goto cleanup;
	}

	printf("hca_id:\t%s\n", ibv_get_device_name(ib_dev));
	printf("\ttransport:\t\t\t%s (%d)\n",
	       transport_str(ib_dev->transport_type), ib_dev->transport_type);
	if (strlen(device_attr.orig_attr.fw_ver))
		printf("\tfw_ver:\t\t\t\t%s\n", device_attr.orig_attr.fw_ver);
	printf("\tnode_guid:\t\t\t%s\n", guid_str(device_attr.orig_attr.node_guid, buf));
	printf("\tsys_image_guid:\t\t\t%s\n", guid_str(device_attr.orig_attr.sys_image_guid, buf));
	printf("\tvendor_id:\t\t\t0x%04x\n", device_attr.orig_attr.vendor_id);
	printf("\tvendor_part_id:\t\t\t%d\n", device_attr.orig_attr.vendor_part_id);
	printf("\thw_ver:\t\t\t\t0x%X\n", device_attr.orig_attr.hw_ver);

	if (ibv_read_sysfs_file(ib_dev->ibdev_path, "board_id", buf, sizeof buf) > 0)
		printf("\tboard_id:\t\t\t%s\n", buf);

	printf("\tphys_port_cnt:\t\t\t%d\n", device_attr.orig_attr.phys_port_cnt);

	if (verbose) {
		printf("\tmax_mr_size:\t\t\t0x%llx\n",
		       (unsigned long long) device_attr.orig_attr.max_mr_size);
		printf("\tpage_size_cap:\t\t\t0x%llx\n",
		       (unsigned long long) device_attr.orig_attr.page_size_cap);
		printf("\tmax_qp:\t\t\t\t%d\n", device_attr.orig_attr.max_qp);
		printf("\tmax_qp_wr:\t\t\t%d\n", device_attr.orig_attr.max_qp_wr);
		printf("\tdevice_cap_flags:\t\t0x%08x\n", device_attr.orig_attr.device_cap_flags);
		print_device_cap_flags(device_attr.orig_attr.device_cap_flags);
		printf("\tmax_sge:\t\t\t%d\n", device_attr.orig_attr.max_sge);
		printf("\tmax_sge_rd:\t\t\t%d\n", device_attr.orig_attr.max_sge_rd);
		printf("\tmax_cq:\t\t\t\t%d\n", device_attr.orig_attr.max_cq);
		printf("\tmax_cqe:\t\t\t%d\n", device_attr.orig_attr.max_cqe);
		printf("\tmax_mr:\t\t\t\t%d\n", device_attr.orig_attr.max_mr);
		printf("\tmax_pd:\t\t\t\t%d\n", device_attr.orig_attr.max_pd);
		printf("\tmax_qp_rd_atom:\t\t\t%d\n", device_attr.orig_attr.max_qp_rd_atom);
		printf("\tmax_ee_rd_atom:\t\t\t%d\n", device_attr.orig_attr.max_ee_rd_atom);
		printf("\tmax_res_rd_atom:\t\t%d\n", device_attr.orig_attr.max_res_rd_atom);
		printf("\tmax_qp_init_rd_atom:\t\t%d\n", device_attr.orig_attr.max_qp_init_rd_atom);
		printf("\tmax_ee_init_rd_atom:\t\t%d\n", device_attr.orig_attr.max_ee_init_rd_atom);
		printf("\tatomic_cap:\t\t\t%s (%d)\n",
		       atomic_cap_str(device_attr.orig_attr.atomic_cap), device_attr.orig_attr.atomic_cap);
		printf("\tmax_ee:\t\t\t\t%d\n", device_attr.orig_attr.max_ee);
		printf("\tmax_rdd:\t\t\t%d\n", device_attr.orig_attr.max_rdd);
		printf("\tmax_mw:\t\t\t\t%d\n", device_attr.orig_attr.max_mw);
		printf("\tmax_raw_ipv6_qp:\t\t%d\n", device_attr.orig_attr.max_raw_ipv6_qp);
		printf("\tmax_raw_ethy_qp:\t\t%d\n", device_attr.orig_attr.max_raw_ethy_qp);
		printf("\tmax_mcast_grp:\t\t\t%d\n", device_attr.orig_attr.max_mcast_grp);
		printf("\tmax_mcast_qp_attach:\t\t%d\n", device_attr.orig_attr.max_mcast_qp_attach);
		printf("\tmax_total_mcast_qp_attach:\t%d\n",
		       device_attr.orig_attr.max_total_mcast_qp_attach);
		printf("\tmax_ah:\t\t\t\t%d\n", device_attr.orig_attr.max_ah);
		printf("\tmax_fmr:\t\t\t%d\n", device_attr.orig_attr.max_fmr);
		if (device_attr.orig_attr.max_fmr)
			printf("\tmax_map_per_fmr:\t\t%d\n", device_attr.orig_attr.max_map_per_fmr);
		printf("\tmax_srq:\t\t\t%d\n", device_attr.orig_attr.max_srq);
		if (device_attr.orig_attr.max_srq) {
			printf("\tmax_srq_wr:\t\t\t%d\n", device_attr.orig_attr.max_srq_wr);
			printf("\tmax_srq_sge:\t\t\t%d\n", device_attr.orig_attr.max_srq_sge);
		}
		printf("\tmax_pkeys:\t\t\t%d\n", device_attr.orig_attr.max_pkeys);
		printf("\tlocal_ca_ack_delay:\t\t%d\n", device_attr.orig_attr.local_ca_ack_delay);

		print_odp_caps(&device_attr.odp_caps);
<<<<<<< HEAD
		if (device_attr.completion_timestamp_mask)
			printf("\tcompletion timestamp_mask:\t\t\t0x%016lx\n",
			       device_attr.completion_timestamp_mask);
		else
			printf("\tcompletion_timestamp_mask not supported\n");

		if (device_attr.hca_core_clock)
			printf("\thca_core_clock:\t\t\t%lukHZ\n", device_attr.hca_core_clock);
		else
			printf("\tcore clock not supported\n");
=======

		printf("\tdevice_cap_flags_ex:\t\t0x%" PRIX64 "\n", device_attr.device_cap_flags_ex);
		print_device_cap_flags_ex(device_attr.device_cap_flags_ex);
>>>>>>> 5852b93d
	}

	for (port = 1; port <= device_attr.orig_attr.phys_port_cnt; ++port) {
		/* if in the command line the user didn't ask for info about this port */
		if ((ib_port) && (port != ib_port))
			continue;

		rc = ibv_query_port(ctx, port, &port_attr);
		if (rc) {
			fprintf(stderr, "Failed to query port %u props\n", port);
			goto cleanup;
		}
		printf("\t\tport:\t%d\n", port);
		printf("\t\t\tstate:\t\t\t%s (%d)\n",
		       port_state_str(port_attr.state), port_attr.state);
		printf("\t\t\tmax_mtu:\t\t%s (%d)\n",
		       mtu_str(port_attr.max_mtu), port_attr.max_mtu);
		printf("\t\t\tactive_mtu:\t\t%s (%d)\n",
		       mtu_str(port_attr.active_mtu), port_attr.active_mtu);
		printf("\t\t\tsm_lid:\t\t\t%d\n", port_attr.sm_lid);
		printf("\t\t\tport_lid:\t\t%d\n", port_attr.lid);
		printf("\t\t\tport_lmc:\t\t0x%02x\n", port_attr.lmc);
		printf("\t\t\tlink_layer:\t\t%s\n",
					link_layer_str(port_attr.link_layer));

		if (verbose) {
			printf("\t\t\tmax_msg_sz:\t\t0x%x\n", port_attr.max_msg_sz);
			printf("\t\t\tport_cap_flags:\t\t0x%08x\n", port_attr.port_cap_flags);
			printf("\t\t\tmax_vl_num:\t\t%s (%d)\n",
			       vl_str(port_attr.max_vl_num), port_attr.max_vl_num);
			printf("\t\t\tbad_pkey_cntr:\t\t0x%x\n", port_attr.bad_pkey_cntr);
			printf("\t\t\tqkey_viol_cntr:\t\t0x%x\n", port_attr.qkey_viol_cntr);
			printf("\t\t\tsm_sl:\t\t\t%d\n", port_attr.sm_sl);
			printf("\t\t\tpkey_tbl_len:\t\t%d\n", port_attr.pkey_tbl_len);
			printf("\t\t\tgid_tbl_len:\t\t%d\n", port_attr.gid_tbl_len);
			printf("\t\t\tsubnet_timeout:\t\t%d\n", port_attr.subnet_timeout);
			printf("\t\t\tinit_type_reply:\t%d\n", port_attr.init_type_reply);
			printf("\t\t\tactive_width:\t\t%sX (%d)\n",
			       width_str(port_attr.active_width), port_attr.active_width);
			printf("\t\t\tactive_speed:\t\t%s (%d)\n",
			       speed_str(port_attr.active_speed), port_attr.active_speed);
			if (ib_dev->transport_type == IBV_TRANSPORT_IB)
				printf("\t\t\tphys_state:\t\t%s (%d)\n",
				       port_phy_state_str(port_attr.phys_state), port_attr.phys_state);

			if (print_all_port_gids(ctx, port, port_attr.gid_tbl_len))
				goto cleanup;
		}
		printf("\n");
	}
cleanup:
	if (ctx)
		if (ibv_close_device(ctx)) {
			fprintf(stderr, "Failed to close device");
			rc = 3;
		}
	return rc;
}

static void usage(const char *argv0)
{
	printf("Usage: %s             print the ca attributes\n", argv0);
	printf("\n");
	printf("Options:\n");
	printf("  -d, --ib-dev=<dev>     use IB device <dev> (default first device found)\n");
	printf("  -i, --ib-port=<port>   use port <port> of IB device (default all ports)\n");
	printf("  -l, --list             print only the IB devices names\n");
	printf("  -v, --verbose          print all the attributes of the IB device(s)\n");
}

int main(int argc, char *argv[])
{
	char *ib_devname = NULL;
	int ret = 0;
	struct ibv_device **dev_list, **orig_dev_list;
	int num_of_hcas;
	int ib_port = 0;

	/* parse command line options */
	while (1) {
		int c;
		static struct option long_options[] = {
			{ .name = "ib-dev",   .has_arg = 1, .val = 'd' },
			{ .name = "ib-port",  .has_arg = 1, .val = 'i' },
			{ .name = "list",     .has_arg = 0, .val = 'l' },
			{ .name = "verbose",  .has_arg = 0, .val = 'v' },
			{ 0, 0, 0, 0}
		};

		c = getopt_long(argc, argv, "d:i:lv", long_options, NULL);
		if (c == -1)
			break;

		switch (c) {
		case 'd':
			ib_devname = strdup(optarg);
			break;

		case 'i':
			ib_port = strtol(optarg, NULL, 0);
			if (ib_port <= 0) {
				usage(argv[0]);
				return 1;
			}
			break;

		case 'v':
			verbose = 1;
			break;

		case 'l':
			dev_list = orig_dev_list = ibv_get_device_list(&num_of_hcas);
			if (!dev_list) {
				perror("Failed to get IB devices list");
				return -1;
			}

			printf("%d HCA%s found:\n", num_of_hcas,
			       num_of_hcas != 1 ? "s" : "");

			while (*dev_list) {
				printf("\t%s\n", ibv_get_device_name(*dev_list));
				++dev_list;
			}

			printf("\n");

			ibv_free_device_list(orig_dev_list);

			return 0;

		default:
			usage(argv[0]);
			return -1;
		}
	}

	dev_list = orig_dev_list = ibv_get_device_list(NULL);
	if (!dev_list) {
		perror("Failed to get IB devices list");
		return -1;
	}

	if (ib_devname) {
		while (*dev_list) {
			if (!strcmp(ibv_get_device_name(*dev_list), ib_devname))
				break;
			++dev_list;
		}

		if (!*dev_list) {
			fprintf(stderr, "IB device '%s' wasn't found\n", ib_devname);
			return -1;
		}

		ret |= print_hca_cap(*dev_list, ib_port);
	} else {
		if (!*dev_list) {
			fprintf(stderr, "No IB devices found\n");
			return -1;
		}

		while (*dev_list) {
			ret |= print_hca_cap(*dev_list, ib_port);
			++dev_list;
		}
	}

	if (ib_devname)
		free(ib_devname);

	ibv_free_device_list(orig_dev_list);

	return ret;
}<|MERGE_RESOLUTION|>--- conflicted
+++ resolved
@@ -432,7 +432,6 @@
 		printf("\tlocal_ca_ack_delay:\t\t%d\n", device_attr.orig_attr.local_ca_ack_delay);
 
 		print_odp_caps(&device_attr.odp_caps);
-<<<<<<< HEAD
 		if (device_attr.completion_timestamp_mask)
 			printf("\tcompletion timestamp_mask:\t\t\t0x%016lx\n",
 			       device_attr.completion_timestamp_mask);
@@ -443,11 +442,9 @@
 			printf("\thca_core_clock:\t\t\t%lukHZ\n", device_attr.hca_core_clock);
 		else
 			printf("\tcore clock not supported\n");
-=======
 
 		printf("\tdevice_cap_flags_ex:\t\t0x%" PRIX64 "\n", device_attr.device_cap_flags_ex);
 		print_device_cap_flags_ex(device_attr.device_cap_flags_ex);
->>>>>>> 5852b93d
 	}
 
 	for (port = 1; port <= device_attr.orig_attr.phys_port_cnt; ++port) {
